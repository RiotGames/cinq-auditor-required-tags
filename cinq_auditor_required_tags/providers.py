import logging

from botocore.exceptions import ClientError

from cloud_inquisitor.plugins.types.accounts import AWSAccount

from cinq_auditor_required_tags.exceptions import ResourceKillError, ResourceStopError
from cloud_inquisitor import get_aws_session
from cloud_inquisitor.constants import NS_AUDITOR_REQUIRED_TAGS
from cloud_inquisitor.log import auditlog
from cloud_inquisitor.plugins.types.resources import EC2Instance

logger = logging.getLogger(__name__)


def process_action(resource, action, resource_type):
    """Process an audit action for a resource, if possible

    Args:
        resource (:obj:`Resource`): A resource object to perform the action on
        action (`str`): Type of action to perform (`kill` or `stop`)
        resource_type (`str`): Type of the resource

    Returns:
        `bool` - Returns the result from the action function
    """
    func_action = action_mapper[resource_type][action]
    if func_action:
        session = get_aws_session(AWSAccount(resource.account))
        client = session.client(
            action_mapper[resource_type]['service_name'],
            region_name=resource.location
        )
        return func_action(client, resource)

    return False


def stop_ec2_instance(client, resource):
    """Stop an EC2 Instance

    This function will attempt to stop a running instance. If the instance is already stopped the function will return
    False, else True.

    Args:
        client (:obj:`boto3.session.Session.client`): A boto3 client object
        resource (:obj:`Resource`): The resource object to stop

    Returns:
        `bool`
    """
    try:
        instance = EC2Instance.get(resource.resource_id)
        if instance.state not in ('stopped', 'terminated'):
            client.stop_instances(InstanceIds=[resource.resource_id])
            logger.debug('Stopped instance {}/{}'.format(resource.account.account_name, resource.resource_id))

            auditlog(
                event='required_tags.ec2.stop',
                actor=NS_AUDITOR_REQUIRED_TAGS,
                data={
                    'resource_id': resource.resource_id,
                    'account_name': resource.account.account_name,
                    'location': resource.location
                }
            )

            return True
        else:
            return False
    except Exception as error:
        logger.info('Failed to stop instance {}/{}: {}'.format(
            resource.account.account_name,
            resource.resource_id,
            error
        ))
        raise ResourceStopError('Failed to stop instance {}/{}: {}'.format(
            resource.account,
            resource.resource_id,
            error
        ))


def terminate_ec2_instance(client, resource):
    """Terminate an EC2 Instance

    This function will terminate an EC2 Instance. Returns `True` if succesful, or raises an exception if not

    Args:
        client (:obj:`boto3.session.Session.client`): A boto3 client object
        resource (:obj:`Resource`): The resource object to terminate

    Returns:
        `bool` - True if the instance was terminated. Will raise an exception if failed
    """
    # TODO: Implement disabling of TerminationProtection
    try:
        client.terminate_instances(InstanceIds=[resource.resource_id])
        logger.info('Terminated instance {}/{}/{}'.format(
            resource.account,
            resource.location,
            resource.resource_id
        ))

        auditlog(
            event='required_tags.ec2.terminate',
            actor=NS_AUDITOR_REQUIRED_TAGS,
            data={
                'resource_id': resource.resource_id,
                'account_name': resource.account.account_name,
                'location': resource.location
            }
        )
        return True

    except Exception as error:
        logger.info('Failed to kill instance {}/{}/{}: {}'.format(
            resource.account.account_name,
            resource.location,
            resource.resource_id,
            error
        ))
        raise ResourceKillError('Failed to kill instance {}/{}/{}: {}'.format(
            resource.account.account_name,
            resource.location,
            resource.resource_id,
            error
        ))


def delete_s3_bucket(client, resource):
    try:
        session = get_aws_session(AWSAccount(resource.account))
        bucket = session.resource('s3', resource.location).Bucket(resource.resource_id)

        lifecycle_policy = {
            'Rules': [
                {'Status': 'Enabled',
                 'NoncurrentVersionExpiration': {u'NoncurrentDays': 1},
                 'Filter': {u'Prefix': ''},
                 'Expiration': {u'Days': 3},
                 'AbortIncompleteMultipartUpload': {u'DaysAfterInitiation': 3},
                 'ID': 'cloudInquisitor'}
            ]
        }

        bucket_policy = {
            'Version': '2012-10-17',
            'Id': 'PutObjPolicy',
            'Statement': [
               {'Sid': 'cinqDenyObjectUploads',
                'Effect': 'Deny',
                'Principal': '*',
                'Action': ['s3:PutObject', 's3:GetObject'],
                'Resource': 'arn:aws:s3:::{}/*'.format(resource.resource_id)
                }
            ]
        }

        objects = list(bucket.objects.limit(count=1))
        versions = list(bucket.object_versions.limit(count=1))
        if not objects and not versions:
            bucket.delete()
            logger.info('Deleted s3 bucket {} in {}'.format(resource.resource_id, resource.account))
            auditlog(
                event='required_tags.s3.terminate',
                actor=NS_AUDITOR_REQUIRED_TAGS,
                data={
                    'resource_id': resource.resource_id,
                    'account_name': resource.account.account_name,
                    'location': resource.location
                }
            )
            return True
<<<<<<< HEAD
=======

>>>>>>> a836af3a
        else:
            try:
                rules = bucket.LifecycleConfiguration().rules
                for rule in rules:
                    if rule['ID'] == 'cloudInquisitor':
                        rules_exists = True
                        break
                else:
                    rules_exists = False
            except ClientError:
                rules_exists = False

            if not rules_exists:
                bucket.LifecycleConfiguration().put(LifecycleConfiguration=lifecycle_policy)
                logger.info('Added policy to delete bucket contents in s3 bucket {} in {}'.format(
                    resource.resource_id,
                    resource.account
                ))
            try:
                current_bucket_policy = bucket.Policy().policy
            except botocore.exceptions.ClientError:
                if error.response['Error']['Code'] == 'NoSuchBucketPolicy':
                    current_bucket_policy = 'missing'
            
            if not 'cinqDenyObjectUploads' in current_bucket_policy:
                bucket.Policy().put(Policy=bucket_policy)
                logger.info('Added policy to prevent putObject in s3 bucket {} in {}'.format(
                    resource.resource_id,
                    resource.account
                 ))
<<<<<<< HEAD
=======
            
>>>>>>> a836af3a
            return False

    except Exception as error:
        logger.info('Failed to delete s3 bucket {} in {}, error is {}'.format(resource.resource_id, resource.account, error))
        raise ResourceKillError(
            'Failed to delete s3 bucket {} in {}. Reason: {}'.format(resource.resource_id, resource.account, error)
        )


action_mapper = {
    'aws_ec2_instance': {
        'service_name': 'ec2',
        'stop': stop_ec2_instance,
        'kill': terminate_ec2_instance
    },
    'aws_s3_bucket': {
        'service_name': 's3',
        'stop': None,
        'kill': delete_s3_bucket
    }
}<|MERGE_RESOLUTION|>--- conflicted
+++ resolved
@@ -172,10 +172,7 @@
                 }
             )
             return True
-<<<<<<< HEAD
-=======
-
->>>>>>> a836af3a
+          
         else:
             try:
                 rules = bucket.LifecycleConfiguration().rules
@@ -206,10 +203,7 @@
                     resource.resource_id,
                     resource.account
                  ))
-<<<<<<< HEAD
-=======
-            
->>>>>>> a836af3a
+
             return False
 
     except Exception as error:
