import logging
import json

from botocore.exceptions import ClientError
from datetime import datetime

from cloud_inquisitor.config import dbconfig
from cloud_inquisitor.plugins.types.accounts import AWSAccount

from cinq_auditor_required_tags.exceptions import ResourceKillError, ResourceStopError
from cloud_inquisitor import get_aws_session
from cloud_inquisitor.constants import NS_AUDITOR_REQUIRED_TAGS
from cloud_inquisitor.log import auditlog
from cloud_inquisitor.plugins.types.resources import EC2Instance
from cloud_inquisitor.plugins.types.enforcements import Enforcement

logger = logging.getLogger(__name__)


def process_action(resource, action, resource_type):
    """Process an audit action for a resource, if possible

    Args:
        resource (:obj:`Resource`): A resource object to perform the action on
        action (`str`): Type of action to perform (`kill` or `stop`)
        resource_type (`str`): Type of the resource

    Returns:
        `bool` - Returns the result from the action function
    """
    func_action = action_mapper[resource_type][action]
    if func_action:
        session = get_aws_session(AWSAccount(resource.account))
        client = session.client(
            action_mapper[resource_type]['service_name'],
            region_name=resource.location
        )
        return func_action(client, resource)

    return False


def stop_ec2_instance(client, resource):
    """Stop an EC2 Instance

    This function will attempt to stop a running instance. If the instance is already stopped the function will return
    False, else True.

    Args:
        client (:obj:`boto3.session.Session.client`): A boto3 client object
        resource (:obj:`Resource`): The resource object to stop

    Returns:
        `bool`
    """
    try:
        instance = EC2Instance.get(resource.resource_id)
        if instance.state not in ('stopped', 'terminated'):
            instance_type = "Not Found"
            public_ip = "Not Found"
            for prop in resource.properties:
                if prop.name == "instance_type":
                    instance_type = prop.value
                if prop.name == "public_ip":
                    public_ip = prop.value

            metrics = {"instance_type": instance_type, "public_ip": public_ip}

            client.stop_instances(InstanceIds=[resource.resource_id])
            logger.debug('Stopped instance {}/{}'.format(resource.account.account_name, resource.resource_id))
            Enforcement.create(resource.account_id, resource.resource_id, 'STOP',
                               datetime.now(), metrics)
            auditlog(
                event='required_tags.ec2.stop',
                actor=NS_AUDITOR_REQUIRED_TAGS,
                data={
                    'resource_id': resource.resource_id,
                    'account_name': resource.account.account_name,
                    'location': resource.location
                }
            )

            return True
        else:
            return False
    except Exception as error:
        logger.info('Failed to stop instance {}/{}: {}'.format(
            resource.account.account_name,
            resource.resource_id,
            error
        ))
        raise ResourceStopError('Failed to stop instance {}/{}: {}'.format(
            resource.account,
            resource.resource_id,
            error
        ))


def terminate_ec2_instance(client, resource):
    """Terminate an EC2 Instance

    This function will terminate an EC2 Instance. Returns `True` if succesful, or raises an exception if not

    Args:
        client (:obj:`boto3.session.Session.client`): A boto3 client object
        resource (:obj:`Resource`): The resource object to terminate

    Returns:
        `bool` - True if the instance was terminated. Will raise an exception if failed
    """
    # TODO: Implement disabling of TerminationProtection
    try:
        # Gather instance metrics before termination
        instance_type = "Not Found"
        public_ip = "Not Found"
        for prop in resource.properties:
            if prop.name == "instance_type":
                instance_type = prop.value
            if prop.name == "public_ip":
                public_ip = prop.value

        metrics = {"instance_type": instance_type, "public_ip": public_ip}

        client.terminate_instances(InstanceIds=[resource.resource_id])
        logger.info('Terminated instance {}/{}/{}'.format(
            resource.account,
            resource.location,
            resource.resource_id
        ))
        Enforcement.create(resource.account_id, resource.resource_id, 'TERMINATE',
                           datetime.now(), metrics)
        auditlog(
            event='required_tags.ec2.terminate',
            actor=NS_AUDITOR_REQUIRED_TAGS,
            data={
                'resource_id': resource.resource_id,
                'account_name': resource.account.account_name,
                'location': resource.location
            }
        )
        return True

    except Exception as error:
        logger.info('Failed to kill instance {}/{}/{}: {}'.format(
            resource.account.account_name,
            resource.location,
            resource.resource_id,
            error
        ))
        raise ResourceKillError('Failed to kill instance {}/{}/{}: {}'.format(
            resource.account.account_name,
            resource.location,
            resource.resource_id,
            error
        ))


def delete_s3_bucket(client, resource):
    try:
        session = get_aws_session(AWSAccount(resource.account))
        bucket = session.resource('s3', resource.location).Bucket(resource.resource_id)

        lifecycle_policy = {
            'Rules': [
                {'Status': 'Enabled',
                 'NoncurrentVersionExpiration': {u'NoncurrentDays': 1},
                 'Filter': {u'Prefix': ''},
                 'Expiration': {u'Days': dbconfig.get('grace_period', NS_AUDITOR_REQUIRED_TAGS, 4)},
                 'AbortIncompleteMultipartUpload': {u'DaysAfterInitiation': 3},
                 'ID': 'cloudInquisitor'}
            ]
        }

        bucket_policy = {
            'Version': '2012-10-17',
            'Id': 'PutObjPolicy',
            'Statement': [
                {'Sid': 'cinqDenyObjectUploads',
                 'Effect': 'Deny',
                 'Principal': '*',
                 'Action': ['s3:PutObject', 's3:GetObject'],
                 'Resource': 'arn:aws:s3:::{}/*'.format(resource.resource_id)
                 }
            ]
        }

        metrics = {'Unavailable': 'Unavailable'}
        for prop in resource.properties:
            if prop.name == "metrics":
                metrics = prop.value

        objects = list(bucket.objects.limit(count=1))
        versions = list(bucket.object_versions.limit(count=1))
        if not objects and not versions:
            bucket.delete()
            logger.info('Deleted s3 bucket {} in {}'.format(resource.resource_id, resource.account))
            Enforcement.create(resource.account_id, resource.resource_id, 'DELETED',
                               datetime.now(), metrics)
            auditlog(
                event='required_tags.s3.terminate',
                actor=NS_AUDITOR_REQUIRED_TAGS,
                data={
                    'resource_id': resource.resource_id,
                    'account_name': resource.account.account_name,
                    'location': resource.location
                }
            )
            return True

        else:
            try:
                rules = bucket.LifecycleConfiguration().rules
                for rule in rules:
                    if rule['ID'] == 'cloudInquisitor':
                        rules_exists = True
                        break
                else:
                    rules_exists = False
            except ClientError:
                rules_exists = False

            try:
                if not rules_exists:
                    # Grab S3 Metrics before lifecycle policies start removing objects

                    bucket.LifecycleConfiguration().put(LifecycleConfiguration=lifecycle_policy)
                    logger.info('Added policy to delete bucket contents in s3 bucket {} in {}'.format(
                        resource.resource_id,
                        resource.account
                    ))
                    Enforcement.create(resource.account_id, resource.resource_id, 'LIFECYCLE_APPLIED',
                                       datetime.now(), metrics)

            except ClientError as error:
                logger.error('Problem applying the lifcycle configuration to bucket {} / account {} / {}'
                             .format(resource.resource_id, resource.account_id, error.response['Error']['Code']))

            try:
                current_bucket_policy = bucket.Policy().policy

            except ClientError as error:
                if error.response['Error']['Code'] == 'NoSuchBucketPolicy':
                    current_bucket_policy = 'missing'

            try:
<<<<<<< HEAD
                if 'cinqDenyObjectUploads' not in current_bucket_policy:
                    bucket.Policy().put(Policy=bucket_policy)
=======
                if not 'cinqDenyObjectUploads' in current_bucket_policy:
                    bucket.Policy().put(Policy=json.dumps(bucket_policy))
>>>>>>> 034af5ce
                    logger.info('Added policy to prevent putObject in s3 bucket {} in {}'.format(
                        resource.resource_id,
                        resource.account
                    ))

                return False

            except ClientError as error:
                logger.error('Problem applying the bucket policy to bucket {} / account {} / {}'
                             .format(resource.resource_id, resource.account_id, error.response['Error']['Code']))

    except Exception as error:
        logger.info(
            'Failed to delete s3 bucket {} in {}, error is {}'.format(resource.resource_id, resource.account, error))

        raise ResourceKillError(
            'Failed to delete s3 bucket {} in {}. Reason: {}'.format(resource.resource_id, resource.account, error)
        )


action_mapper = {
    'aws_ec2_instance': {
        'service_name': 'ec2',
        'stop': stop_ec2_instance,
        'kill': terminate_ec2_instance
    },
    'aws_s3_bucket': {
        'service_name': 's3',
        'stop': None,
        'kill': delete_s3_bucket
    }
}<|MERGE_RESOLUTION|>--- conflicted
+++ resolved
@@ -243,13 +243,8 @@
                     current_bucket_policy = 'missing'
 
             try:
-<<<<<<< HEAD
-                if 'cinqDenyObjectUploads' not in current_bucket_policy:
-                    bucket.Policy().put(Policy=bucket_policy)
-=======
                 if not 'cinqDenyObjectUploads' in current_bucket_policy:
                     bucket.Policy().put(Policy=json.dumps(bucket_policy))
->>>>>>> 034af5ce
                     logger.info('Added policy to prevent putObject in s3 bucket {} in {}'.format(
                         resource.resource_id,
                         resource.account
